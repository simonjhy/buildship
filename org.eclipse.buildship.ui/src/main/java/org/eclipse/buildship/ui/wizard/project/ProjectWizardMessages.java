/*
 * Copyright (c) 2015 the original author or authors.
 * All rights reserved. This program and the accompanying materials
 * are made available under the terms of the Eclipse Public License v1.0
 * which accompanies this distribution, and is available at
 * http://www.eclipse.org/legal/epl-v10.html
 *
 * Contributors:
 *     Etienne Studer & Donát Csikós (Gradle Inc.) - initial API and implementation and initial documentation
 */

package org.eclipse.buildship.ui.wizard.project;

import org.eclipse.osgi.util.NLS;

/**
 * Lists the i18n resource keys for the project import messages.
 */
public final class ProjectWizardMessages extends NLS {

    private static final String BUNDLE_NAME = "org.eclipse.buildship.ui.wizard.project.ProjectWizardMessages"; //$NON-NLS-1$

    public static String Title_GradleWelcomeWizardPage;
    public static String Title_GradleProjectWizardPage;
    public static String Title_GradleOptionsWizardPage;
    public static String Title_PreviewImportWizardPage;

    public static String Title_NewGradleProjectWizardPage;
    public static String Title_NewGradleProjectPreviewWizardPage;

    public static String Title_Dialog_PreGradle20VersionUsed;

    public static String Label_ProjectRootDirectory;
    public static String Label_GradleUserHome;
    public static String Label_JavaHome;
    public static String Label_JvmArguments;
    public static String Label_ProgramArguments;

    public static String Label_AdvancedOptions;
    public static String Label_GradleDistribution;
    public static String Label_GradleVersion;
    public static String Label_ProjectStructure;

    public static String Label_ProjectName;
    public static String Group_Label_ProjectLocation;
    public static String Button_UseDefaultLocation;
    public static String Label_CustomLocation;
    public static String Group_Label_WorkingSets;
    public static String Message_TargetProjectDirectory;

    public static String InfoMessage_GradleWelcomeWizardPageDefault;
    public static String InfoMessage_GradleProjectWizardPageDefault;
    public static String InfoMessage_GradleOptionsWizardPageDefault;
    public static String InfoMessage_PreviewImportWizardPageDefault;

    public static String InfoMessage_NewGradleProjectWizardPageDefault;
    public static String InfoMessage_NewGradleProjectPreviewWizardPageDefault;

    public static String InfoMessage_GradleWelcomeWizardPageContext;
    public static String InfoMessage_GradleProjectWizardPageContext;
    public static String InfoMessage_GradleOptionsWizardPageContext;
    public static String InfoMessage_GradlePreviewWizardPageContext;

    public static String InfoMessage_NewGradleProjectWizardPageContext;
    public static String InfoMessage_NewGradleProjectPreviewWizardPageContext;

<<<<<<< HEAD
    public static String InfoMessage_PreGradle20VersionUsed;
=======
    public static String Tree_Item_0_ProjectNameAlreadyUsedInWorkspace;
>>>>>>> 9c9d39ae

    static {
        // initialize resource bundle
        NLS.initializeMessages(BUNDLE_NAME, ProjectWizardMessages.class);
    }

    private ProjectWizardMessages() {
    }

}<|MERGE_RESOLUTION|>--- conflicted
+++ resolved
@@ -64,11 +64,9 @@
     public static String InfoMessage_NewGradleProjectWizardPageContext;
     public static String InfoMessage_NewGradleProjectPreviewWizardPageContext;
 
-<<<<<<< HEAD
     public static String InfoMessage_PreGradle20VersionUsed;
-=======
+
     public static String Tree_Item_0_ProjectNameAlreadyUsedInWorkspace;
->>>>>>> 9c9d39ae
 
     static {
         // initialize resource bundle
